# -------------------------------------------------------------------------------
# MIT License
# 
# Copyright (c) 2023 - 2024 Advanced Micro Devices, Inc. All Rights Reserved.
# 
# Permission is hereby granted, free of charge, to any person obtaining a copy
# of this software and associated documentation files (the "Software"), to deal
# in the Software without restriction, including without limitation the rights
# to use, copy, modify, merge, publish, distribute, sublicense, and/or sell
# copies of the Software, and to permit persons to whom the Software is
# furnished to do so, subject to the following conditions:
# 
# The above copyright notice and this permission notice shall be included in all
# copies or substantial portions of the Software.
# 
# THE SOFTWARE IS PROVIDED "AS IS", WITHOUT WARRANTY OF ANY KIND, EXPRESS OR
# IMPLIED, INCLUDING BUT NOT LIMITED TO THE WARRANTIES OF MERCHANTABILITY,
# FITNESS FOR A PARTICULAR PURPOSE AND NONINFRINGEMENT. IN NO EVENT SHALL THE
# AUTHORS OR COPYRIGHT HOLDERS BE LIABLE FOR ANY CLAIM, DAMAGES OR OTHER
# LIABILITY, WHETHER IN AN ACTION OF CONTRACT, TORT OR OTHERWISE, ARISING FROM,
# OUT OF OR IN CONNECTION WITH THE SOFTWARE OR THE USE OR OTHER DEALINGS IN THE
# SOFTWARE.
# -------------------------------------------------------------------------------

# Prometheus data collector for HPC systems.
#
# Supporting monitor class to implement a prometheus data collector with one 
# or more custom collector(s).
#--

import configparser
import logging
import os
import platform
import re
import sys
import utils
from prometheus_client import generate_latest, CollectorRegistry


class Monitor():
    def __init__(self):
        logging.basicConfig(
            format="%(message)s", level=logging.INFO, stream=sys.stdout
        )


        configFile = utils.getConfigPath()

        self.runtimeConfig = {}

        if os.path.isfile(configFile):
            logging.info("Reading runtime-config from %s" % configFile)
            config = configparser.ConfigParser()
            config.read(configFile)

            self.runtimeConfig['collector_enable_rocm_smi'] = config['omniwatch.collectors'].getboolean('enable_rocm_smi',True)
            self.runtimeConfig['collector_enable_slurm'] = config['omniwatch.collectors'].getboolean('enable_slurm',False)
<<<<<<< HEAD
            self.runtimeConfig['collector_enable_amd_smi'] = config['omniwatch.collectors'].getboolean('enable_amd_smi', True)
            self.runtimeConfig['collector_enable_amd_smi_process'] = config['omniwatch.collectors'].getboolean('enable_amd_smi_process',
                                                                                                       True)
            self.runtimeConfig['slurm_collector_annotations'] = config['omniwatch.collectors.slurm'].getboolean('enable_annotations',False)
=======
>>>>>>> 2248ad43
            self.runtimeConfig['collector_port'] = config['omniwatch.collectors'].get('port',8000)
            self.runtimeConfig['collector_usermode'] = config['omniwatch.collectors'].getboolean('usermode',False)
            self.runtimeConfig['collector_rocm_path'] = config['omniwatch.collectors'].get('rocm_path','/opt/rocm')

            allowed_ips = config['omniwatch.collectors'].get('allowed_ips','127.0.0.1')
            # convert comma-separated string into list
            self.runtimeConfig['collector_allowed_ips'] = re.split(r',\s*',allowed_ips)

            # additional slurm collector controls
            if self.runtimeConfig['collector_enable_slurm'] == True:
                self.jobDetection = {}
                self.runtimeConfig['slurm_collector_annotations'] = config['omniwatch.collectors.slurm'].getboolean('enable_annotations',False)
                self.jobDetection['mode'] = config['omniwatch.collectors.slurm'].get('job_detection_mode','file-based')
                self.jobDetection['file']= config['omniwatch.collectors.slurm'].get('job_detection_file','/tmp/omni_slurmjobinfo')
                if config.has_option('omniwatch.collectors.slurm','host_skip'):
                    self.runtimeConfig['slurm_collector_host_skip'] = config['omniwatch.collectors.slurm']['host_skip']
        else:
            utils.error("Unable to find runtime config file %s" % configFile)

        # defined global prometheus metrics
        self.__globalMetrics = {}
        self.__registry_global = CollectorRegistry()

        # define desired collectors
        self.__collectors = []

         # allow for disablement of slurm collector via regex match
        if self.runtimeConfig['collector_enable_slurm']:
            if config.has_option('omniwatch.collectors.slurm','host_skip'):
                host_skip = utils.removeQuotes(config['omniwatch.collectors.slurm']['host_skip'])
                hostname = platform.node().split('.', 1)[0]
                p = re.compile(host_skip)
                if p.match(hostname):
                    self.runtimeConfig['collector_enable_slurm'] = False
                    logging.info("Disabling SLURM collector via host_skip match (%s)" % host_skip)

        logging.debug("Completed collector initialization (base class)")
        return

    def initMetrics(self):
        rocmSMI = True
        enableSLURM = True

        if self.runtimeConfig['collector_enable_rocm_smi']:
            from collector_smi import ROCMSMI
            self.__collectors.append(ROCMSMI(rocm_path=self.runtimeConfig['collector_rocm_path']))
        if self.runtimeConfig['collector_enable_amd_smi']:
            from collector_smi_v2 import AMDSMI
            self.__collectors.append(AMDSMI())

        if self.runtimeConfig['collector_enable_amd_smi_process']:
            from collector_smi_process import AMDSMIProcess
            self.__collectors.append(AMDSMIProcess())

        if self.runtimeConfig['collector_enable_slurm']:
            from collector_slurm import SlurmJob
            self.__collectors.append(SlurmJob(userMode=self.runtimeConfig['collector_usermode'],
                                              annotations=self.runtimeConfig['slurm_collector_annotations'],
                                              jobDetection=self.jobDetection))
        
        # Initialize all metrics
        for collector in self.__collectors:
            collector.registerMetrics()

        # Gather metrics on startup
        for collector in self.__collectors:
            collector.updateMetrics()

    def updateAllMetrics(self):
        for collector in self.__collectors:
            collector.updateMetrics()
        return generate_latest()<|MERGE_RESOLUTION|>--- conflicted
+++ resolved
@@ -56,13 +56,10 @@
 
             self.runtimeConfig['collector_enable_rocm_smi'] = config['omniwatch.collectors'].getboolean('enable_rocm_smi',True)
             self.runtimeConfig['collector_enable_slurm'] = config['omniwatch.collectors'].getboolean('enable_slurm',False)
-<<<<<<< HEAD
             self.runtimeConfig['collector_enable_amd_smi'] = config['omniwatch.collectors'].getboolean('enable_amd_smi', True)
             self.runtimeConfig['collector_enable_amd_smi_process'] = config['omniwatch.collectors'].getboolean('enable_amd_smi_process',
                                                                                                        True)
             self.runtimeConfig['slurm_collector_annotations'] = config['omniwatch.collectors.slurm'].getboolean('enable_annotations',False)
-=======
->>>>>>> 2248ad43
             self.runtimeConfig['collector_port'] = config['omniwatch.collectors'].get('port',8000)
             self.runtimeConfig['collector_usermode'] = config['omniwatch.collectors'].getboolean('usermode',False)
             self.runtimeConfig['collector_rocm_path'] = config['omniwatch.collectors'].get('rocm_path','/opt/rocm')
