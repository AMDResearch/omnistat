--- conflicted
+++ resolved
@@ -94,10 +94,6 @@
     # preserve the state of the collectors.
     def post_fork(server, worker):
         monitor.initMetrics()
-<<<<<<< HEAD
-        #register_metrics(app, app_version="v0.1.0", app_config="production")
-=======
->>>>>>> f7c95e15
         app.route("/metrics")(monitor.updateAllMetrics)
         app.route("/shutdown")(shutdown)
 
