--- conflicted
+++ resolved
@@ -54,9 +54,12 @@
         config.read(configFile)
 
         self.runtimeConfig = {}
-<<<<<<< HEAD
+
         self.runtimeConfig['collector_enable_rocm_smi'] = config['omniwatch.collectors'].getboolean('enable_rocm_smi',True)
         self.runtimeConfig['collector_enable_slurm'] = config['omniwatch.collectors'].getboolean('enable_slurm',False)
+        self.runtimeConfig['collector_enable_amd_smi'] = config['omniwatch.collectors'].getboolean('enable_amd_smi', True)
+        self.runtimeConfig['collector_enable_amd_smi_process'] = config['omniwatch.collectors'].getboolean('enable_amd_smi_process',
+                                                                                                           False)
         self.runtimeConfig['collector_port'] = config['omniwatch.collectors'].get('port',8000)
         self.runtimeConfig['collector_usermode'] = config['omniwatch.collectors'].getboolean('usermode',False)
         self.runtimeConfig['collector_rocm_path'] = config['omniwatch.collectors'].get('rocm_path','/opt/rocm')
@@ -74,38 +77,6 @@
             self.jobDetection['file']= config['omniwatch.collectors.slurm'].get('job_detection_file','/tmp/omni_slurmjobinfo')
             if config.has_option('omniwatch.collectors.slurm','host_skip'):
                 self.runtimeConfig['slurm_collector_host_skip'] = config['omniwatch.collectors.slurm']['host_skip']
-=======
-
-        if os.path.isfile(configFile):
-            logging.info("Reading runtime-config from %s" % configFile)
-            config = configparser.ConfigParser()
-            config.read(configFile)
-
-            self.runtimeConfig['collector_enable_rocm_smi'] = config['omniwatch.collectors'].getboolean('enable_rocm_smi',True)
-            self.runtimeConfig['collector_enable_slurm'] = config['omniwatch.collectors'].getboolean('enable_slurm',False)
-            self.runtimeConfig['collector_enable_amd_smi'] = config['omniwatch.collectors'].getboolean('enable_amd_smi', True)
-            self.runtimeConfig['collector_enable_amd_smi_process'] = config['omniwatch.collectors'].getboolean('enable_amd_smi_process',
-                                                                                                               False)
-            self.runtimeConfig['collector_port'] = config['omniwatch.collectors'].get('port',8000)
-            self.runtimeConfig['collector_usermode'] = config['omniwatch.collectors'].getboolean('usermode',False)
-            self.runtimeConfig['collector_rocm_path'] = config['omniwatch.collectors'].get('rocm_path','/opt/rocm')
-
-            allowed_ips = config['omniwatch.collectors'].get('allowed_ips','127.0.0.1')
-            # convert comma-separated string into list
-            self.runtimeConfig['collector_allowed_ips'] = re.split(r',\s*',allowed_ips)
-            logging.info("Allowed query IPs = %s" % self.runtimeConfig['collector_allowed_ips'])
-
-            # additional slurm collector controls
-            if self.runtimeConfig['collector_enable_slurm'] == True:
-                self.jobDetection = {}
-                self.runtimeConfig['slurm_collector_annotations'] = config['omniwatch.collectors.slurm'].getboolean('enable_annotations',False)
-                self.jobDetection['mode'] = config['omniwatch.collectors.slurm'].get('job_detection_mode','file-based')
-                self.jobDetection['file']= config['omniwatch.collectors.slurm'].get('job_detection_file','/tmp/omni_slurmjobinfo')
-                if config.has_option('omniwatch.collectors.slurm','host_skip'):
-                    self.runtimeConfig['slurm_collector_host_skip'] = config['omniwatch.collectors.slurm']['host_skip']
-        else:
-            utils.error("Unable to find runtime config file %s" % configFile)
->>>>>>> 38c7ed42
 
         # defined global prometheus metrics
         self.__globalMetrics = {}
