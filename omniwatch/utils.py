# -------------------------------------------------------------------------------
# MIT License
# 
# Copyright (c) 2023 - 2024 Advanced Micro Devices, Inc. All Rights Reserved.
# 
# Permission is hereby granted, free of charge, to any person obtaining a copy
# of this software and associated documentation files (the "Software"), to deal
# in the Software without restriction, including without limitation the rights
# to use, copy, modify, merge, publish, distribute, sublicense, and/or sell
# copies of the Software, and to permit persons to whom the Software is
# furnished to do so, subject to the following conditions:
# 
# The above copyright notice and this permission notice shall be included in all
# copies or substantial portions of the Software.
# 
# THE SOFTWARE IS PROVIDED "AS IS", WITHOUT WARRANTY OF ANY KIND, EXPRESS OR
# IMPLIED, INCLUDING BUT NOT LIMITED TO THE WARRANTIES OF MERCHANTABILITY,
# FITNESS FOR A PARTICULAR PURPOSE AND NONINFRINGEMENT. IN NO EVENT SHALL THE
# AUTHORS OR COPYRIGHT HOLDERS BE LIABLE FOR ANY CLAIM, DAMAGES OR OTHER
# LIABILITY, WHETHER IN AN ACTION OF CONTRACT, TORT OR OTHERWISE, ARISING FROM,
# OUT OF OR IN CONNECTION WITH THE SOFTWARE OR THE USE OR OTHER DEALINGS IN THE
# SOFTWARE.
# -------------------------------------------------------------------------------

import importlib.resources
import logging
import os
import shutil
import subprocess
import sys

from importlib.metadata import version

from pathlib import Path


GPU_MAPPING_ORDER = {
    0: 2,
    1: 3,
    2: 0,
    3: 1,
    4: 6,
    5: 7,
    6: 4,
    7: 5
}


def error(message):
    """Log an error message and exit

    Args:
        message (string): message
    """
    logging.error("Error: " + message)
    sys.exit(1)

<<<<<<< HEAD
def getConfigFile():
    """Identify configuration file location

    Checks and returns the first of the following options that is present in
    the filesystem:
     1. File pointed by OMNIWATCH_CONFIG (if defined)
     2. "omniwatch.config" in the current directory
     3. Default configuration file in the package

    Returns:
        string: path to an existing configuration file
    """
    # Resolve path to default config file in the current installation.
    # This configuration is only meant to provide sane defaults to run
    # locally, but most installations will need a custom file.
    packageDir = importlib.resources.files("omniwatch")
    configFile = packageDir.joinpath("config/omniwatch.default")

    if os.path.isfile("./omniwatch.config"):
        configFile = "./omniwatch.config"

    if "OMNIWATCH_CONFIG" in os.environ:
        configFile = os.environ["OMNIWATCH_CONFIG"]

    if not os.path.isfile(configFile):
        error(f"Unable to find configuration file: {configFile}")

    return configFile

def runShellCommand(command, capture_output=True, text=True, exit_on_error=False,timeout=1.0):
=======

def runShellCommand(command, capture_output=True, text=True, exit_on_error=False, timeout=1.0):
>>>>>>> 38c7ed42
    """Runs a provided shell command

    Args:
        command (list): shell command with options to execute
        capture_output (bool, optional): _description_. Defaults to True.
        text (bool, optional): _description_. Defaults to True.
        exit_on_error (bool, optional): Whether to exit on error or not. Defaults to False.
    """

    logging.debug("Command to run = %s" % command)
    try:
        results = subprocess.run(command, capture_output=capture_output, text=text, timeout=timeout)
    except subprocess.TimeoutExpired:
        logging.error("ERROR: Process timed out, ran for more than %i sec(s)" % timeout)
        logging.error("       %s" % command)
        if not exit_on_error:
            return None

    if exit_on_error and results.returncode != 0:
        logging.error("ERROR: Command failed")
        logging.error("       %s" % command)
        logging.error("stdout: %s" % results.stdout)
        logging.error("stderr: %s" % results.stderr)
        sys.exit(1)
    return results


def runBGProcess(command, outputFile=".bgcommand.output", mode='w'):
    logging.debug("Command to run in background = %s" % command)
    #results = subprocess.Popen(command,stdout=subprocess.PIPE,stderr=open(outputFile,"w"))

    outfile = open(outputFile, mode)
    results = subprocess.Popen(command, stdout=outfile, stderr=outfile)
    return results


def resolvePath(desiredCommand, envVar):
    """Resolve underlying path to a desired shell command.

    Args:
        desiredCommand (string): desired shell command to resolve
        envVar (string): environment variable string that can optionally provide path to desired command

    Returns:
        string: resolved path to desired comman
    """
    command = desiredCommand
    if envVar in os.environ:
        customPath = os.getenv(envVar)
        logging.debug("Overriding command search path with %s=%s" % (envVar, customPath))
        if os.path.isdir(customPath):
            command = customPath + "/" + desiredCommand
        else:
            error("provided %s does not exist -> %s" % (envVar, customPath))
            sys.exit(1)

    # verify we can resolve the desired binary
    path = shutil.which(command)
    if not path:
        error("Unable to resolve path for %s" % command)
    else:
        logging.debug("--> %s path = %s" % (desiredCommand, path))

    return path


def removeQuotes(input):
    """Remove leading/trailing quotes from a string

    Args:
        input (str): string to update
    """
    if input.startswith('"'):
        input = input.strip('"')
    elif input.startswith("'"):
        input = input.strip("'")
    return input


def getVersion():
    """Return omniwatch version info"""
    return version('omniwatch')


def displayVersion(version):
    """Pretty print versioning info"""
    print("-" * 40)
    print("Omniwatch version: %s" % version)
    print("-" * 40)<|MERGE_RESOLUTION|>--- conflicted
+++ resolved
@@ -55,7 +55,6 @@
     logging.error("Error: " + message)
     sys.exit(1)
 
-<<<<<<< HEAD
 def getConfigFile():
     """Identify configuration file location
 
@@ -85,11 +84,7 @@
 
     return configFile
 
-def runShellCommand(command, capture_output=True, text=True, exit_on_error=False,timeout=1.0):
-=======
-
 def runShellCommand(command, capture_output=True, text=True, exit_on_error=False, timeout=1.0):
->>>>>>> 38c7ed42
     """Runs a provided shell command
 
     Args:
